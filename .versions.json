{
  "precog-quasar": "204.0.0",
<<<<<<< HEAD
  "precog-quasar-lib-jdbc": "0.33.0-b6bce92"
=======
  "precog-quasar-lib-jdbc": "0.34.0"
>>>>>>> 29d636ba
}<|MERGE_RESOLUTION|>--- conflicted
+++ resolved
@@ -1,8 +1,4 @@
 {
   "precog-quasar": "204.0.0",
-<<<<<<< HEAD
-  "precog-quasar-lib-jdbc": "0.33.0-b6bce92"
-=======
   "precog-quasar-lib-jdbc": "0.34.0"
->>>>>>> 29d636ba
 }